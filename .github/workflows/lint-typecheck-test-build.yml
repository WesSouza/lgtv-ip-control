name: Lint, Type Check, Test, Build

on:
  pull_request:
  push:
    branches:
      - "main"

jobs:
  check:
    name: Using Node ${{ matrix.node }}/${{ matrix.os }}

    runs-on: ${{ matrix.os }}
    strategy:
      matrix:
        node: ['18.x', '20.x']
        os:
          - ubuntu-latest
          - macOS-latest

    steps:
      - name: Checkout repo
        uses: actions/checkout@v4
<<<<<<< HEAD

      - name: Install wes-cli
        run: |
          npm i -g wes-cli@3.0.1
          wes install
=======
>>>>>>> d828d488

      - name: Use Node ${{ matrix.node }}
        uses: actions/setup-node@v4
        with:
          node-version: ${{ matrix.node }}
          cache: 'yarn'

      - name: Install
        run: yarn install --frozen-lockfile

      - name: Check formatting
        run: yarn check:format

      - name: Check types
        run: yarn check:types

      - name: Lint
        run: yarn lint

      - name: Test
        run: yarn test:ci

      - name: Build
        run: yarn workspaces run build<|MERGE_RESOLUTION|>--- conflicted
+++ resolved
@@ -21,14 +21,6 @@
     steps:
       - name: Checkout repo
         uses: actions/checkout@v4
-<<<<<<< HEAD
-
-      - name: Install wes-cli
-        run: |
-          npm i -g wes-cli@3.0.1
-          wes install
-=======
->>>>>>> d828d488
 
       - name: Use Node ${{ matrix.node }}
         uses: actions/setup-node@v4
